--- conflicted
+++ resolved
@@ -162,57 +162,6 @@
 	return ResponseResult{context, response.Error}
 }
 
-<<<<<<< HEAD
-// PostPayload crates post request
-func PostPayload(url string, headers map[string]string, body io.Reader) ([]byte, int) {
-	req, _ := http.NewRequest(http.MethodPost, url, body)
-
-	if headers != nil {
-		for k, v := range headers {
-			req.Header.Set(k, v)
-		}
-	}
-
-	client := &http.Client{}
-	resp, err := client.Do(req)
-	if err != nil {
-		log.Println("ERROR: [POST] " + url + " " + err.Error())
-		return nil, 0
-	}
-	defer resp.Body.Close()
-	ret, _ := ioutil.ReadAll(resp.Body)
-	return ret, resp.StatusCode
-}
-
-// GetPayload creates get request
-func GetPayload(url string, headers map[string]string, query map[string]string) ([]byte, int) {
-	req, _ := http.NewRequest(http.MethodGet, url, nil)
-	if headers != nil {
-		for k, v := range headers {
-			req.Header.Set(k, v)
-		}
-	}
-
-	q := req.URL.Query()
-	for k, v := range query {
-		q.Add(k, v)
-	}
-	req.URL.RawQuery = q.Encode()
-
-	client := &http.Client{}
-	resp, err := client.Do(req)
-	if err != nil {
-		return nil, -1
-	}
-
-	defer resp.Body.Close()
-	body, _ := ioutil.ReadAll(resp.Body)
-
-	return body, resp.StatusCode
-}
-
-=======
->>>>>>> ccd8a1db
 // MultipartForm creates multipart payload
 func MultipartForm(fileKey string, files *[][]byte, params *map[string]string, multiParams *map[string][]string) (io.Reader, string) {
 	body := new(bytes.Buffer)
